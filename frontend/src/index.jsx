--- conflicted
+++ resolved
@@ -13,11 +13,8 @@
 }
 // @ts-ignore
 const root = createRoot(container);
-<<<<<<< HEAD
 console.log('[DEBUG] index.jsx: Root created, rendering App');
 root.render(<App />);
 console.log('[DEBUG] index.jsx: App rendered');
-=======
 root.render(<Landing />);
-// root.render(<App />);
->>>>>>> 31ddf963
+// root.render(<App />);