/* @refresh reset */
import React, { useRef, useEffect, useState, Suspense } from 'react';
import ConsolePanel from './ConsolePanel';
<<<<<<< HEAD
import { loadAlva, poseToMatrix4 } from './alvaBridge';
const SceneComponent = React.lazy(() => import('./SceneComponent'));
=======
import WavyGridBackground from './WavyGridBackground';
>>>>>>> 31ddf963


function App() {
  console.log('[DEBUG] App.jsx: App function started');

  const [transforms, setTransforms] = useState([]);
  const [videoSize, setVideoSize] = useState({ width: 0, height: 0 });
  const [anchorMatrix, setAnchorMatrix] = useState(null); // T_world_tag
  const [PipelineClass, setPipelineClass] = useState(null);
  const videoRef = useRef(null);
  const canvasRef = useRef(null);
  const pipelineRef = useRef(null);
  const frameCountRef = useRef(0);
  const alvaRef = useRef(null);
  const anchorLockedRef = useRef(false);

  console.log('[DEBUG] App.jsx: First useEffect starting');
  useEffect(() => {
    console.log('[DEBUG] App.jsx: First useEffect executed');
    // Загружаем ApriltagPipeline асинхронно
    import('./apriltagPipeline').then(module => {
      console.log('[DEBUG] App.jsx: ApriltagPipeline imported:', module);
      setPipelineClass(() => module.default);
    });
  }, []);

  console.log('[DEBUG] App.jsx: Second useEffect starting');
  useEffect(() => {
    console.log('[DEBUG] App.jsx: Second useEffect executed, PipelineClass:', PipelineClass);
    if (!PipelineClass) return;

    const init = async () => {
      try {
        // Проверяем поддержку getUserMedia
        if (!navigator.mediaDevices || !navigator.mediaDevices.getUserMedia) {
          console.error('❌ getUserMedia не поддерживается в этом браузере');
          return;
        }

        // Проверяем наличие video элемента
        if (!videoRef.current) {
          console.error('❌ Video элемент не найден');
          return;
        }

        const stream = await navigator.mediaDevices.getUserMedia({
          video: { facingMode: { ideal: 'environment' } }
        });

        const v = videoRef.current;
        v.srcObject = stream;
        v.setAttribute('playsinline','');
        v.muted = true;

        await v.play().catch((error) => {
          console.error('❌ Ошибка воспроизведения видео:', error);
        });

        // Добавляем отслеживание состояния видео

        // Проверяем, что pipeline еще не инициализирован
        if (pipelineRef.current) {
          console.warn('⚠️ Pipeline уже инициализирован');
          return;
        }

        pipelineRef.current = new PipelineClass();
        console.log('[DEBUG] Pipeline initialized');

        // Проверяем инициализацию pipeline
        if (!pipelineRef.current) {
          console.error('❌ Не удалось создать ApriltagPipeline');
          return;
        }

        await pipelineRef.current.init();
        console.log('[DEBUG] Pipeline init completed');

        // Инициализируем AlvaAR после того, как видео отдаёт валидные размеры
        const ensureAlva = async () => {
          const w = v.videoWidth, h = v.videoHeight;
          if (w && h && !alvaRef.current) {
            alvaRef.current = await loadAlva(w, h); // SLAM init
          }
        };
        await ensureAlva();
        setTimeout(ensureAlva, 1000); // Пытаемся снова через секунду, если не получилось сразу

        const processFrame = () => {
          frameCountRef.current++;

          if (!videoRef.current || !canvasRef.current) {
            requestAnimationFrame(processFrame);
            return;
          }

          // Проверяем, инициализирован ли pipeline
          if (!pipelineRef.current) {
            requestAnimationFrame(processFrame);
            return;
          }

          const canvas = canvasRef.current;
          const ctx = canvas.getContext('2d');

          canvas.width = videoRef.current.videoWidth;
          canvas.height = videoRef.current.videoHeight;

          ctx.drawImage(videoRef.current, 0, 0);

          const imageData = ctx.getImageData(0, 0, canvas.width, canvas.height);

          const detectedTransforms = pipelineRef.current.detect(imageData);
          console.log('[DEBUG] Detected transforms:', detectedTransforms);

          setTransforms(detectedTransforms);
          
          if (alvaRef.current) {
            const cameraPose = alvaRef.current.findCameraPose(imageData);   // {R,t}
            const planePose  = alvaRef.current.findPlane();

            if (!anchorLockedRef.current && cameraPose && detections?.length > 0 && planePose) {
              const T_world_cam = poseToMatrix4(cameraPose);
              const T_tag_cam   = new Matrix4().fromArray(detections[0].matrix);
              const T_world_tag = T_world_cam.clone().multiply(T_tag_cam.clone().invert());
              setAnchorMatrix(T_world_tag.toArray());
              anchorLockedRef.current = true;
              console.log('🔒 Anchor locked:', T_world_tag.toArray());
            }
          }

          requestAnimationFrame(processFrame);
        };

        // Добавляем несколько способов запуска processFrame
        const startProcessing = () => {
          if (videoRef.current && videoRef.current.videoWidth > 0) {
            processFrame();
          } else {
            setTimeout(startProcessing, 100);
          }
        };

        videoRef.current.onloadedmetadata = () => {
          startProcessing();
          // Настраиваем проекционную матрицу камеры после загрузки метаданных видео
          if (pipelineRef.current && videoRef.current) {
            const video = videoRef.current;
            // Сохраняем размеры видео
            setVideoSize({ width: video.videoWidth, height: video.videoHeight });

            const intrinsics = pipelineRef.current.getCameraInfo();
            // Обновляем camera info в pipeline с реальными размерами видео
            pipelineRef.current.set_camera_info(
              intrinsics.fx,
              intrinsics.fy,
              video.videoWidth / 2, // cx - центр изображения
              video.videoHeight / 2 // cy - центр изображения
            );
          }
        };

        // Запускаем processFrame через таймаут как fallback
        setTimeout(() => {
          if (videoRef.current && videoRef.current.videoWidth > 0) {
            processFrame();
          }
        }, 1000);
      } catch (error) {
        console.error('❌ Критическая ошибка при инициализации:', error);
      }
    };

    console.log('Инициализация приложения...');
    init();
  }, [PipelineClass]);

  return (
    <>
      <WavyGridBackground />
      <ConsolePanel />
      <video
        ref={videoRef}
        style={{
          position: 'fixed',
          top: 0,
          left: 0,
          width: '100vw',
          height: '100vh',
          objectFit: 'cover',
          zIndex: -1,
          opacity: 0.7
        }}
      />
      <canvas ref={canvasRef} style={{ display: 'none' }} />
      <Suspense fallback={<div>Loading 3D Scene...</div>}>
        <SceneComponent
          transforms={transforms}
          pipelineRef={pipelineRef}
          videoWidth={videoSize.width}
          videoHeight={videoSize.height}
          anchorMatrix={anchorMatrix}
        />
      </Suspense>
    </>
  );
}

export default App;<|MERGE_RESOLUTION|>--- conflicted
+++ resolved
@@ -1,12 +1,9 @@
 /* @refresh reset */
 import React, { useRef, useEffect, useState, Suspense } from 'react';
 import ConsolePanel from './ConsolePanel';
-<<<<<<< HEAD
 import { loadAlva, poseToMatrix4 } from './alvaBridge';
 const SceneComponent = React.lazy(() => import('./SceneComponent'));
-=======
 import WavyGridBackground from './WavyGridBackground';
->>>>>>> 31ddf963
 
 
 function App() {
